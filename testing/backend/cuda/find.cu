#include <unittest/unittest.h>
#include <thrust/find.h>
#include <thrust/execution_policy.h>


template<typename T>
struct equal_to_value_pred
{
    T value;

    equal_to_value_pred(T value) : value(value) {}

    __host__ __device__
    bool operator()(T v) const { return v == value; }
};


template<typename T>
struct not_equal_to_value_pred
{
    T value;

    not_equal_to_value_pred(T value) : value(value) {}

    __host__ __device__
    bool operator()(T v) const { return v != value; }
};


template<typename T>
struct less_than_value_pred
{
    T value;

    less_than_value_pred(T value) : value(value) {}

    __host__ __device__
    bool operator()(T v) const { return v < value; }
};


template<typename ExecutionPolicy, typename Iterator, typename T, typename Iterator2>
__global__ void find_kernel(ExecutionPolicy exec, Iterator first, Iterator last, T value, Iterator2 result)
{
  *result = thrust::find(exec, first, last, value);
}


template<typename T, typename ExecutionPolicy>
void TestFindDevice(ExecutionPolicy exec, const size_t n)
{
  thrust::host_vector<T>   h_data = unittest::random_integers<T>(n);
  thrust::device_vector<T> d_data = h_data;
  
  typename thrust::host_vector<T>::iterator   h_iter;
  
  typedef typename thrust::device_vector<T>::iterator iter_type;
  thrust::device_vector<iter_type> d_result(1);
  
  h_iter = thrust::find(h_data.begin(), h_data.end(), T(0));
  find_kernel<<<1,1>>>(exec, d_data.begin(), d_data.end(), T(0), d_result.begin());
  
  ASSERT_EQUAL(h_iter - h_data.begin(), (iter_type)d_result[0] - d_data.begin());
  
  for(size_t i = 1; i < n; i *= 2)
  {
    T sample = h_data[i];
    h_iter = thrust::find(h_data.begin(), h_data.end(), sample);
    find_kernel<<<1,1>>>(exec, d_data.begin(), d_data.end(), sample, d_result.begin());
    ASSERT_EQUAL(h_iter - h_data.begin(), (iter_type)d_result[0] - d_data.begin());
  }
}


template<typename T>
struct TestFindDeviceSeq
{
  void operator()(const size_t n)
  {
    TestFindDevice<T>(thrust::seq, n);
  }
};
VariableUnitTest<TestFindDeviceSeq, SignedIntegralTypes> TestFindDeviceSeqInstance;


template<typename T>
struct TestFindDeviceDevice
{
  void operator()(const size_t n)
  {
    TestFindDevice<T>(thrust::device, n);
  }
};
VariableUnitTest<TestFindDeviceDevice, SignedIntegralTypes> TestFindDeviceDeviceInstance;


template<typename ExecutionPolicy, typename Iterator, typename Predicate, typename Iterator2>
__global__ void find_if_kernel(ExecutionPolicy exec, Iterator first, Iterator last, Predicate pred, Iterator2 result)
{
  *result = thrust::find_if(exec, first, last, pred);
}


template<typename T, typename ExecutionPolicy>
void TestFindIfDevice(ExecutionPolicy exec, const size_t n)
{
  thrust::host_vector<T>   h_data = unittest::random_integers<T>(n);
  thrust::device_vector<T> d_data = h_data;
  
  typename thrust::host_vector<T>::iterator   h_iter;
  
  typedef typename thrust::device_vector<T>::iterator iter_type;
  thrust::device_vector<iter_type> d_result(1);
  
  h_iter = thrust::find_if(h_data.begin(), h_data.end(), equal_to_value_pred<T>(0));
  find_if_kernel<<<1,1>>>(exec, d_data.begin(), d_data.end(), equal_to_value_pred<T>(0), d_result.begin());
  ASSERT_EQUAL(h_iter - h_data.begin(), (iter_type)d_result[0] - d_data.begin());
  
  for (size_t i = 1; i < n; i *= 2)
  {
    T sample = h_data[i];
    h_iter = thrust::find_if(h_data.begin(), h_data.end(), equal_to_value_pred<T>(sample));
    find_if_kernel<<<1,1>>>(exec, d_data.begin(), d_data.end(), equal_to_value_pred<T>(sample), d_result.begin());
    ASSERT_EQUAL(h_iter - h_data.begin(), (iter_type)d_result[0] - d_data.begin());
  }
}


template<typename T>
struct TestFindIfDeviceSeq
{
  void operator()(const size_t n)
  {
    TestFindIfDevice<T>(thrust::seq, n);
  }
};
VariableUnitTest<TestFindIfDeviceSeq, SignedIntegralTypes> TestFindIfDeviceSeqInstance;


template<typename T>
struct TestFindIfDeviceDevice
{
  void operator()(const size_t n)
  {
    TestFindIfDevice<T>(thrust::device, n);
  }
};
VariableUnitTest<TestFindIfDeviceDevice, SignedIntegralTypes> TestFindIfDeviceDeviceInstance;


template<typename ExecutionPolicy, typename Iterator, typename Predicate, typename Iterator2>
__global__ void find_if_not_kernel(ExecutionPolicy exec, Iterator first, Iterator last, Predicate pred, Iterator2 result)
{
  *result = thrust::find_if_not(exec, first, last, pred);
}


template<typename T, typename ExecutionPolicy>
void TestFindIfNotDevice(ExecutionPolicy exec, const size_t n)
{
  thrust::host_vector<T>   h_data = unittest::random_integers<T>(n);
  thrust::device_vector<T> d_data = h_data;
  
  typename thrust::host_vector<T>::iterator   h_iter;
  
  typedef typename thrust::device_vector<T>::iterator iter_type;
  thrust::device_vector<iter_type> d_result(1);
  
  h_iter = thrust::find_if_not(h_data.begin(), h_data.end(), not_equal_to_value_pred<T>(0));
  find_if_not_kernel<<<1,1>>>(exec, d_data.begin(), d_data.end(), not_equal_to_value_pred<T>(0), d_result.begin());
  ASSERT_EQUAL(h_iter - h_data.begin(), (iter_type)d_result[0] - d_data.begin());
  
  for(size_t i = 1; i < n; i *= 2)
  {
    T sample = h_data[i];
    h_iter = thrust::find_if_not(h_data.begin(), h_data.end(), not_equal_to_value_pred<T>(sample));
    find_if_not_kernel<<<1,1>>>(exec, d_data.begin(), d_data.end(), not_equal_to_value_pred<T>(sample), d_result.begin());
    ASSERT_EQUAL(h_iter - h_data.begin(), (iter_type)d_result[0] - d_data.begin());
  }
}


template<typename T>
struct TestFindIfNotDeviceSeq
{
  void operator()(const size_t n)
  {
    TestFindIfNotDevice<T>(thrust::seq, n);
  }
};
VariableUnitTest<TestFindIfNotDeviceSeq, SignedIntegralTypes> TestFindIfNotDeviceSeqInstance;


<<<<<<< HEAD
template<typename T>
struct TestFindIfNotDeviceDevice
{
  void operator()(const size_t n)
  {
    TestFindIfNotDevice<T>(thrust::device, n);
  }
};
VariableUnitTest<TestFindIfNotDeviceDevice, SignedIntegralTypes> TestFindIfNotDeviceDeviceInstance;
=======
void TestFindCudaStreams()
{
  thrust::device_vector<int> vec(5);
  vec[0] = 1;
  vec[1] = 2;
  vec[2] = 3;
  vec[3] = 3;
  vec[4] = 5;

  cudaStream_t s;
  cudaStreamCreate(&s);
  
  ASSERT_EQUAL(thrust::find(thrust::cuda::par(s), vec.begin(), vec.end(), 0) - vec.begin(), 5);
  ASSERT_EQUAL(thrust::find(thrust::cuda::par(s), vec.begin(), vec.end(), 1) - vec.begin(), 0);
  ASSERT_EQUAL(thrust::find(thrust::cuda::par(s), vec.begin(), vec.end(), 2) - vec.begin(), 1);
  ASSERT_EQUAL(thrust::find(thrust::cuda::par(s), vec.begin(), vec.end(), 3) - vec.begin(), 2);
  ASSERT_EQUAL(thrust::find(thrust::cuda::par(s), vec.begin(), vec.end(), 4) - vec.begin(), 5);
  ASSERT_EQUAL(thrust::find(thrust::cuda::par(s), vec.begin(), vec.end(), 5) - vec.begin(), 4);

  cudaStreamDestroy(s);
}
DECLARE_UNITTEST(TestFindCudaStreams);
>>>>>>> cf50faa1
<|MERGE_RESOLUTION|>--- conflicted
+++ resolved
@@ -46,25 +46,27 @@
 }
 
 
-template<typename T, typename ExecutionPolicy>
-void TestFindDevice(ExecutionPolicy exec, const size_t n)
-{
-  thrust::host_vector<T>   h_data = unittest::random_integers<T>(n);
-  thrust::device_vector<T> d_data = h_data;
-  
-  typename thrust::host_vector<T>::iterator   h_iter;
-  
-  typedef typename thrust::device_vector<T>::iterator iter_type;
+template<typename ExecutionPolicy>
+void TestFindDevice(ExecutionPolicy exec)
+{
+  size_t n = 100;
+
+  thrust::host_vector<int>   h_data = unittest::random_integers<int>(n);
+  thrust::device_vector<int> d_data = h_data;
+  
+  typename thrust::host_vector<int>::iterator   h_iter;
+  
+  typedef typename thrust::device_vector<int>::iterator iter_type;
   thrust::device_vector<iter_type> d_result(1);
   
-  h_iter = thrust::find(h_data.begin(), h_data.end(), T(0));
-  find_kernel<<<1,1>>>(exec, d_data.begin(), d_data.end(), T(0), d_result.begin());
+  h_iter = thrust::find(h_data.begin(), h_data.end(), int(0));
+  find_kernel<<<1,1>>>(exec, d_data.begin(), d_data.end(), int(0), d_result.begin());
   
   ASSERT_EQUAL(h_iter - h_data.begin(), (iter_type)d_result[0] - d_data.begin());
   
   for(size_t i = 1; i < n; i *= 2)
   {
-    T sample = h_data[i];
+    int sample = h_data[i];
     h_iter = thrust::find(h_data.begin(), h_data.end(), sample);
     find_kernel<<<1,1>>>(exec, d_data.begin(), d_data.end(), sample, d_result.begin());
     ASSERT_EQUAL(h_iter - h_data.begin(), (iter_type)d_result[0] - d_data.begin());
@@ -72,26 +74,18 @@
 }
 
 
-template<typename T>
-struct TestFindDeviceSeq
-{
-  void operator()(const size_t n)
-  {
-    TestFindDevice<T>(thrust::seq, n);
-  }
-};
-VariableUnitTest<TestFindDeviceSeq, SignedIntegralTypes> TestFindDeviceSeqInstance;
-
-
-template<typename T>
-struct TestFindDeviceDevice
-{
-  void operator()(const size_t n)
-  {
-    TestFindDevice<T>(thrust::device, n);
-  }
-};
-VariableUnitTest<TestFindDeviceDevice, SignedIntegralTypes> TestFindDeviceDeviceInstance;
+void TestFindDeviceSeq()
+{
+  TestFindDevice(thrust::seq);
+};
+DECLARE_UNITTEST(TestFindDeviceSeq);
+
+
+void TestFindDeviceDevice()
+{
+  TestFindDevice(thrust::device);
+};
+DECLARE_UNITTEST(TestFindDeviceDevice);
 
 
 template<typename ExecutionPolicy, typename Iterator, typename Predicate, typename Iterator2>
@@ -101,51 +95,45 @@
 }
 
 
-template<typename T, typename ExecutionPolicy>
-void TestFindIfDevice(ExecutionPolicy exec, const size_t n)
-{
-  thrust::host_vector<T>   h_data = unittest::random_integers<T>(n);
-  thrust::device_vector<T> d_data = h_data;
-  
-  typename thrust::host_vector<T>::iterator   h_iter;
-  
-  typedef typename thrust::device_vector<T>::iterator iter_type;
+template<typename ExecutionPolicy>
+void TestFindIfDevice(ExecutionPolicy exec)
+{
+  size_t n = 100;
+
+  thrust::host_vector<int>   h_data = unittest::random_integers<int>(n);
+  thrust::device_vector<int> d_data = h_data;
+  
+  typename thrust::host_vector<int>::iterator   h_iter;
+  
+  typedef typename thrust::device_vector<int>::iterator iter_type;
   thrust::device_vector<iter_type> d_result(1);
   
-  h_iter = thrust::find_if(h_data.begin(), h_data.end(), equal_to_value_pred<T>(0));
-  find_if_kernel<<<1,1>>>(exec, d_data.begin(), d_data.end(), equal_to_value_pred<T>(0), d_result.begin());
+  h_iter = thrust::find_if(h_data.begin(), h_data.end(), equal_to_value_pred<int>(0));
+  find_if_kernel<<<1,1>>>(exec, d_data.begin(), d_data.end(), equal_to_value_pred<int>(0), d_result.begin());
   ASSERT_EQUAL(h_iter - h_data.begin(), (iter_type)d_result[0] - d_data.begin());
   
   for (size_t i = 1; i < n; i *= 2)
   {
-    T sample = h_data[i];
-    h_iter = thrust::find_if(h_data.begin(), h_data.end(), equal_to_value_pred<T>(sample));
-    find_if_kernel<<<1,1>>>(exec, d_data.begin(), d_data.end(), equal_to_value_pred<T>(sample), d_result.begin());
+    int sample = h_data[i];
+    h_iter = thrust::find_if(h_data.begin(), h_data.end(), equal_to_value_pred<int>(sample));
+    find_if_kernel<<<1,1>>>(exec, d_data.begin(), d_data.end(), equal_to_value_pred<int>(sample), d_result.begin());
     ASSERT_EQUAL(h_iter - h_data.begin(), (iter_type)d_result[0] - d_data.begin());
   }
 }
 
 
-template<typename T>
-struct TestFindIfDeviceSeq
-{
-  void operator()(const size_t n)
-  {
-    TestFindIfDevice<T>(thrust::seq, n);
-  }
-};
-VariableUnitTest<TestFindIfDeviceSeq, SignedIntegralTypes> TestFindIfDeviceSeqInstance;
-
-
-template<typename T>
-struct TestFindIfDeviceDevice
-{
-  void operator()(const size_t n)
-  {
-    TestFindIfDevice<T>(thrust::device, n);
-  }
-};
-VariableUnitTest<TestFindIfDeviceDevice, SignedIntegralTypes> TestFindIfDeviceDeviceInstance;
+void TestFindIfDeviceSeq()
+{
+  TestFindIfDevice(thrust::seq);
+};
+DECLARE_UNITTEST(TestFindIfDeviceSeq);
+
+
+void TestFindIfDeviceDevice()
+{
+  TestFindIfDevice(thrust::device);
+};
+DECLARE_UNITTEST(TestFindIfDeviceDevice);
 
 
 template<typename ExecutionPolicy, typename Iterator, typename Predicate, typename Iterator2>
@@ -155,53 +143,46 @@
 }
 
 
-template<typename T, typename ExecutionPolicy>
-void TestFindIfNotDevice(ExecutionPolicy exec, const size_t n)
-{
-  thrust::host_vector<T>   h_data = unittest::random_integers<T>(n);
-  thrust::device_vector<T> d_data = h_data;
-  
-  typename thrust::host_vector<T>::iterator   h_iter;
-  
-  typedef typename thrust::device_vector<T>::iterator iter_type;
+template<typename ExecutionPolicy>
+void TestFindIfNotDevice(ExecutionPolicy exec)
+{
+  size_t n = 100;
+  thrust::host_vector<int>   h_data = unittest::random_integers<int>(n);
+  thrust::device_vector<int> d_data = h_data;
+  
+  typename thrust::host_vector<int>::iterator   h_iter;
+  
+  typedef typename thrust::device_vector<int>::iterator iter_type;
   thrust::device_vector<iter_type> d_result(1);
   
-  h_iter = thrust::find_if_not(h_data.begin(), h_data.end(), not_equal_to_value_pred<T>(0));
-  find_if_not_kernel<<<1,1>>>(exec, d_data.begin(), d_data.end(), not_equal_to_value_pred<T>(0), d_result.begin());
+  h_iter = thrust::find_if_not(h_data.begin(), h_data.end(), not_equal_to_value_pred<int>(0));
+  find_if_not_kernel<<<1,1>>>(exec, d_data.begin(), d_data.end(), not_equal_to_value_pred<int>(0), d_result.begin());
   ASSERT_EQUAL(h_iter - h_data.begin(), (iter_type)d_result[0] - d_data.begin());
   
   for(size_t i = 1; i < n; i *= 2)
   {
-    T sample = h_data[i];
-    h_iter = thrust::find_if_not(h_data.begin(), h_data.end(), not_equal_to_value_pred<T>(sample));
-    find_if_not_kernel<<<1,1>>>(exec, d_data.begin(), d_data.end(), not_equal_to_value_pred<T>(sample), d_result.begin());
+    int sample = h_data[i];
+    h_iter = thrust::find_if_not(h_data.begin(), h_data.end(), not_equal_to_value_pred<int>(sample));
+    find_if_not_kernel<<<1,1>>>(exec, d_data.begin(), d_data.end(), not_equal_to_value_pred<int>(sample), d_result.begin());
     ASSERT_EQUAL(h_iter - h_data.begin(), (iter_type)d_result[0] - d_data.begin());
   }
 }
 
 
-template<typename T>
-struct TestFindIfNotDeviceSeq
-{
-  void operator()(const size_t n)
-  {
-    TestFindIfNotDevice<T>(thrust::seq, n);
-  }
-};
-VariableUnitTest<TestFindIfNotDeviceSeq, SignedIntegralTypes> TestFindIfNotDeviceSeqInstance;
-
-
-<<<<<<< HEAD
-template<typename T>
-struct TestFindIfNotDeviceDevice
-{
-  void operator()(const size_t n)
-  {
-    TestFindIfNotDevice<T>(thrust::device, n);
-  }
-};
-VariableUnitTest<TestFindIfNotDeviceDevice, SignedIntegralTypes> TestFindIfNotDeviceDeviceInstance;
-=======
+void TestFindIfNotDeviceSeq()
+{
+  TestFindIfNotDevice(thrust::seq);
+};
+DECLARE_UNITTEST(TestFindIfNotDeviceSeq);
+
+
+void TestFindIfNotDeviceDevice()
+{
+  TestFindIfNotDevice(thrust::device);
+};
+DECLARE_UNITTEST(TestFindIfNotDeviceDevice);
+
+
 void TestFindCudaStreams()
 {
   thrust::device_vector<int> vec(5);
@@ -224,4 +205,3 @@
   cudaStreamDestroy(s);
 }
 DECLARE_UNITTEST(TestFindCudaStreams);
->>>>>>> cf50faa1
