--- conflicted
+++ resolved
@@ -32,22 +32,14 @@
 #include <thrust/detail/internal_functional.h>
 #include <thrust/detail/temporary_array.h>
 
-<<<<<<< HEAD
 #include <thrust/detail/backend/internal/reduce_intervals.h>
 
 #include <thrust/reduce.h>
 #include <thrust/scan.h>
-#include <thrust/detail/backend/cuda/synchronize.h>
 #include <thrust/detail/backend/cuda/default_decomposition.h>
 #include <thrust/detail/backend/cuda/block/inclusive_scan.h>
 #include <thrust/system/cuda/detail/tag.h>
-=======
-#include <thrust/detail/backend/cuda/scan.h>
-#include <thrust/detail/backend/cuda/reduce_intervals.h>
-#include <thrust/detail/backend/cuda/default_decomposition.h>
-#include <thrust/detail/backend/cuda/block/inclusive_scan.h>
 #include <thrust/detail/backend/cuda/detail/launch_closure.h>
->>>>>>> 7f39476b
 
 __THRUST_DISABLE_MSVC_POSSIBLE_LOSS_OF_DATA_WARNING_BEGIN
 
@@ -589,23 +581,9 @@
     // count number of tail flags per interval
     thrust::detail::backend::internal::reduce_intervals(iflag, interval_counts.begin(), thrust::plus<IndexType>(), decomp);
 
-<<<<<<< HEAD
-//    std::cout << std::endl << "-----------------------------------" << std::endl;
-//
-//    std::cout << "tail flag counts" << std::endl;
-//    for (IndexType i = 0; i < decomp.size(); i++)
-//    {
-//      std::cout << "[" << decomp[i].begin() << "," << decomp[i].end() << ") = " << interval_counts[i] << std::endl;
-//    }
-
     thrust::inclusive_scan(interval_counts.begin(), interval_counts.end(),
                            interval_counts.begin(),
                            thrust::plus<IndexType>());
-=======
-    thrust::detail::backend::cuda::inclusive_scan(interval_counts.begin(), interval_counts.end(),
-                                                  interval_counts.begin(),
-                                                  thrust::plus<IndexType>());
->>>>>>> 7f39476b
  
     // determine output size
     const IndexType N = interval_counts[interval_counts.size() - 1];
